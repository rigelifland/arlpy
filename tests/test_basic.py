##############################################################################
#
# Copyright (c) 2016, Mandar Chitre
#
# This file is part of arlpy which is released under Simplified BSD License.
# See file LICENSE or go to http://www.opensource.org/licenses/BSD-3-Clause
# for full license details.
#
##############################################################################

import unittest
import numpy as np
import scipy.signal as sp

from .context import utils, geo, uwa, signal, comms, bf

class MyTestCase(unittest.TestCase):

    def assertApproxEqual(self, x, y, precision=0):
        self.assertEqual(np.round(x, decimals=precision), np.round(y, decimals=precision))

    def assertArrayEqual(self, a, b, msg='', precision=None):
        if precision is None:
            np.testing.assert_array_equal(a, b, err_msg=msg)
        else:
            np.testing.assert_almost_equal(a, b, decimal=precision, err_msg=msg)

class UtilsTestSuite(MyTestCase):

    def test_dB_conversions(self):
        self.assertEqual(utils.mag2db(10.0), 20.0)
        self.assertEqual(utils.db2mag(20.0), 10.0)
        self.assertEqual(utils.pow2db(100.0), 20.0)
        self.assertEqual(utils.db2pow(20.0), 100.0)

    def test_linspace(self):
        x = utils.linspace2d(0, 1, 2, 0, 1, 3)
        self.assertArrayEqual(x, [[0, 0], [0, 0.5], [0, 1], [1, 0], [1, 0.5], [1, 1]])
        x = utils.linspace3d(0, 1, 2, 0, 1, 3, 0, 0, 1)
        self.assertArrayEqual(x, [[0, 0, 0], [0, 0.5, 0], [0, 1, 0], [1, 0, 0], [1, 0.5, 0], [1, 1, 0]])

    def test_progress(self):
        # no regression test, since this is a display utility function
        pass

class GeoTestSuite(MyTestCase):

    def test_pos(self):
        self.assertEqual(list(map(round, geo.pos([1, 103, 20]))), [277438, 110598, 20])
        self.assertEqual(geo.zone([1, 103]), (48, 'N'))
        self.assertEqual(geo.zone([1, 103, 20]), (48, 'N'))
        x = (1.25, 103.5, 10.0)
        y = geo.latlong(geo.pos(x), geo.zone(x))
        self.assertEqual(tuple(np.round(y, 5)), x)
        self.assertEqual(geo.d(x), (1.25, 103.5))
        self.assertEqual(geo.dm(x), (1.0, 15.0, 103.0, 30.0))
        self.assertEqual(geo.dms(x), (1.0, 15.0, 0.0, 103.0, 30.0, 0))
        self.assertEqual(geo.dz(x), (1.25, 103.5, 10.0))
        self.assertEqual(geo.dmz(x), (1.0, 15.0, 103.0, 30.0, 10.0))
        self.assertEqual(geo.dmsz(x), (1.0, 15.0, 0.0, 103.0, 30.0, 0.0, 10.0))
        p1 = [100.0, 200.0, -5.0]
        p2 = [400.0, 600.0, -5.0]
        self.assertEqual(geo.distance(p1, p1), 0.0)
        self.assertEqual(geo.distance(p1, p2), 500.0)
        self.assertEqual(list(map(round, geo.pos([1, 103, 20], origin=(1, 103)))), [0, 0, 20])
        org = (1, 103)
        y = geo.latlong(geo.pos(x, origin=org), origin=org)
        self.assertEqual(tuple(np.round(y, 5)), x)

class UwaTestSuite(MyTestCase):

    def test_soundspeed(self):
        self.assertApproxEqual(uwa.soundspeed(27, 35, 10), 1539)

    def test_absorption(self):
        self.assertApproxEqual(utils.mag2db(uwa.absorption(10000, temperature=15)), -1)
        self.assertApproxEqual(utils.mag2db(uwa.absorption(50000)), -11)
        self.assertApproxEqual(utils.mag2db(uwa.absorption(100000)), -36)
        self.assertApproxEqual(utils.mag2db(uwa.absorption(100000, temperature=14, salinity=38.5, depth=0)), -40)
        self.assertApproxEqual(utils.mag2db(uwa.absorption(100000, temperature=14, salinity=38.5, depth=2000)), -30)
        self.assertApproxEqual(utils.mag2db(uwa.absorption(100000, temperature=14, salinity=38.5, depth=6000)), -16)

    def test_absorption_filter(self):
        b = uwa.absorption_filter(200000)
        w, h = sp.freqz(b, 1, 4)
        h = utils.mag2db(np.abs(h))
        self.assertEqual(list(np.round(h)), [0.0, -3.0, -11.0, -22.0])

    def test_density(self):
        self.assertApproxEqual(uwa.density(27, 35), 1023)

    def test_reflection(self):
        self.assertApproxEqual(uwa.reflection_coeff(0, 1200, 1600, 0, 1023, 1540), 0.0986, precision=4)
        self.assertApproxEqual(uwa.reflection_coeff(0.5, 1200.0, 1600.0, 0.2, 1023, 1540), 0.0855-0.1278j, precision=4)

    def test_doppler(self):
        self.assertEqual(uwa.doppler(0, 50000), 50000)
        self.assertApproxEqual(uwa.doppler(10, 50000), 50325)
        self.assertApproxEqual(uwa.doppler(-10, 50000), 49675)

    def test_bubble_resonance(self):
        self.assertApproxEqual(uwa.bubble_resonance(100e-6), 32500)
        self.assertApproxEqual(uwa.bubble_resonance(32e-6), 101562)
        self.assertApproxEqual(uwa.bubble_resonance(100e-6, depth=10), 45962)

    def test_bubble_surface_loss(self):
        self.assertApproxEqual(utils.mag2db(uwa.bubble_surface_loss(3, 10000, 0)), -1.44, precision=2)
        self.assertApproxEqual(utils.mag2db(uwa.bubble_surface_loss(6, 10000, 0)), -53)
        self.assertApproxEqual(utils.mag2db(uwa.bubble_surface_loss(10, 10000, 0.785)), -166)

    def test_bubble_soundspeed(self):
        self.assertApproxEqual(uwa.bubble_soundspeed(0, 1500), 1500)
        self.assertApproxEqual(uwa.bubble_soundspeed(1e-5, 1500), 1372)
        self.assertApproxEqual(uwa.bubble_soundspeed(1, 1500, 330), 330)

class SignalTestSuite(MyTestCase):

    def test_time(self):
        self.assertArrayEqual(signal.time(1000, 500), np.arange(1000)/500.0)
        self.assertArrayEqual(signal.time(np.zeros(1000), 500), np.arange(1000)/500.0)

    def test_cw(self):
        self.assertArrayEqual(signal.cw(10000, 0.1, 50000), np.sin(2*np.pi*10000*np.arange(5000, dtype=np.float)/50000), precision=6)
        self.assertArrayEqual(signal.cw(10000, 0.1, 50000, complex_output=True), np.exp(2j*np.pi*10000*np.arange(5000, dtype=np.complex)/50000), precision=6)
        self.assertArrayEqual(signal.cw(10000, 0.1, 50000, ('tukey', 0.1)), sp.tukey(5000, 0.1)*np.sin(2*np.pi*10000*np.arange(5000, dtype=np.float)/50000), precision=2)

    def test_sweep(self):
        self.assertArrayEqual(signal.sweep(5000, 10000, 0.1, 50000), sp.chirp(np.arange(5000, dtype=np.float)/50000, 5000, 0.1, 10000, 'linear'))
        self.assertArrayEqual(signal.sweep(5000, 10000, 0.1, 50000, 'hyperbolic'), sp.chirp(np.arange(5000, dtype=np.float)/50000, 5000, 0.1, 10000, 'hyperbolic'))
        self.assertArrayEqual(signal.sweep(5000, 10000, 0.1, 50000, window=('tukey', 0.1)), sp.tukey(5000, 0.1)*sp.chirp(np.arange(5000, dtype=np.float)/50000, 5000, 0.1, 10000), precision=2)

    def test_envelope(self):
        x = np.random.normal(0, 1, 1000)
        self.assertArrayEqual(signal.envelope(x), np.abs(sp.hilbert(x)))

    def test_mseq(self):
        # we only test until 16, as longer sequences are too slow!
        for j in range(2, 17):
            x = signal.mseq(j)
            self.assertArrayEqual(np.abs(x), np.ones(len(x)))
            x_fft = np.fft.fft(x)
            y = np.fft.ifft(x_fft*x_fft.conj()).real
            self.assertApproxEqual(y[0], len(x), precision=6)
            self.assertArrayEqual(y[1:], -1, 'mseq(%d)'%(j), precision=6)

    def test_gmseq(self):
        # we only test until 16, as longer sequences are too slow!
        for j in range(2, 17):
            x = signal.gmseq(j)
            self.assertArrayEqual(np.abs(x), np.ones(len(x)), precision=6)
            x_fft = np.fft.fft(x)
            y = np.abs(np.fft.ifft(x_fft*x_fft.conj()))
            self.assertApproxEqual(y[0], len(x), precision=6)
            self.assertArrayEqual(y[1:], 0, 'gmseq(%d)'%(j), precision=6)

    def test_bb2pb2bb(self):
        x = signal.bb2pb(np.ones(1024), 18000, 27000, 108000)
        self.assertArrayEqual(x[108:-108], np.sqrt(2)*np.cos(2*np.pi*27000*signal.time(x,108000))[108:-108], precision=3)
        x = np.random.normal(0, 1, 1024) + 1j*np.random.normal(0, 1, 1024)
        y = signal.bb2pb(x,  18000, 27000, 108000)
        z = signal.pb2bb(y, 108000, 27000,  18000)
        d = z[18:-18]-x[18:-18]
        self.assertLess(10*np.log10(np.mean(d*np.conj(d))), -25)
        self.assertArrayEqual(d, np.zeros_like(d), precision=1)

    def test_mfilter(self):
        x = np.random.normal(0, 1, 1000)
        y = signal.mfilter(x, np.pad(x, 10, 'constant'))
        self.assertEqual(len(y), 1020)
        self.assertEqual(np.argmax(y), 10)
        self.assertLess(np.max(y[:10]), np.max(y)/8)
        self.assertLess(np.max(y[11:]), np.max(y)/8)

    def test_lfilter0(self):
        x = np.random.normal(0, 1, 1000)
        hb = np.array([0, 0, 1, 0], dtype=np.float)
        self.assertArrayEqual(x, signal.lfilter0(hb, 1, x))

    def test_lfilter_gen(self):
        x = np.random.normal(0, 1, 1000)
        hb = np.array([0, 0, 1, 0], dtype=np.float)
        f = signal.lfilter_gen(hb, 1)
        y = [f.send(v) for v in x]
        self.assertArrayEqual(np.append([0, 0], x[:-2]), y)
        hb, ha = sp.iirfilter(4, 0.01, btype='lowpass')
        y1 = sp.lfilter(hb, ha, x)
        f = signal.lfilter_gen(hb, ha)
        y2 = [f.send(v) for v in x]
        self.assertArrayEqual(y1, y2, precision=6)

    def test_nco(self):
        nco = signal.nco_gen(27000, 108000, func=np.sin)
        x = [nco.__next__() for i in range(12)]
        x = np.append(x, nco.send(54000))
        x = np.append(x, [nco.__next__() for i in range(4)])
        self.assertArrayEqual(x, [0, 1, 0, -1, 0, 1, 0, -1, 0, 1, 0, -1, 1, -1, 1, -1, 1], precision=6)
        fc = np.append([27000]*12, [54000]*5)
        x = signal.nco(fc, 108000, func=np.sin)
        self.assertArrayEqual(x, [0, 1, 0, -1, 0, 1, 0, -1, 0, 1, 0, -1, 1, -1, 1, -1, 1], precision=6)

    def test_correlate_periodic(self):
        x = signal.gmseq(8)
        x_fft = np.fft.fft(x)
        y = np.fft.ifft(x_fft*x_fft.conj())
        z = signal.correlate_periodic(x)
        self.assertArrayEqual(y, z, precision=6)
        y = signal.correlate_periodic(x, x)
        self.assertArrayEqual(y, z)

    def test_goertzel(self):
        x1 = signal.cw(64, 1, 512)
        x2 = signal.cw(32, 1, 512)
        g1 = signal.goertzel(64, x1, 512)
        g2 = signal.goertzel(64, x2, 512)
        self.assertApproxEqual(g1, 512/2)
        self.assertApproxEqual(g2, 0)
        g1 = signal.goertzel(32, x1, 512)
        g2 = signal.goertzel(32, x2, 512)
        self.assertApproxEqual(g1, 0)
        self.assertApproxEqual(g2, 512/2)
        x2 = np.append(x2, [0])
        g2 = signal.goertzel(32, x2, 512, True)
        self.assertEqual(g2.size, 513)
        self.assertApproxEqual(np.abs(g2[-1]), 512/2)

class CommsTestSuite(MyTestCase):

    def test_random_data(self):
        x = comms.random_data(1000)
        self.assertEqual(len(x), 1000)
        self.assertEqual(np.min(x), 0)
        self.assertEqual(np.max(x), 1)
        x = comms.random_data((1000, 2), m=8)
        self.assertEqual(np.shape(x), (1000, 2))
        self.assertEqual(np.min(x), 0)
        self.assertEqual(np.max(x), 7)

    def test_gray_code(self):
        self.assertArrayEqual(comms.gray_code(2), [0, 1])
        self.assertArrayEqual(comms.gray_code(4), [0, 1, 3, 2])
        self.assertArrayEqual(comms.gray_code(8), [0, 1, 3, 2, 6, 7, 5, 4])

    def test_invert_map(self):
        self.assertArrayEqual(comms.invert_map(comms.gray_code(8)), [0, 1, 3, 2, 7, 6, 4, 5])

    def test_sym2bi2sym(self):
        self.assertArrayEqual(comms.sym2bi([1, 2, 7], 8), [0, 0, 1, 0, 1, 0, 1, 1, 1])
        self.assertArrayEqual(comms.bi2sym([1, 0, 1, 1, 0, 1, 0, 0], 4), [2, 3, 1, 0])
        x = comms.random_data(1000, 8)
        self.assertArrayEqual(comms.bi2sym(comms.sym2bi(x, 8), 8), x)

    def test_ook(self):
        x = comms.ook()
        self.assertArrayEqual(x, [0, np.sqrt(2)], precision=4)

    def test_pam(self):
        x = comms.pam(2)
        self.assertArrayEqual(x, [-1, 1], precision=4)
        x = comms.pam(4)
        self.assertEqual(len(x), 4)
        self.assertApproxEqual(np.mean(x), 0, precision=4)
        self.assertApproxEqual(np.std(x), 1, precision=4)
        x = comms.pam(2, centered=False)
        self.assertArrayEqual(x, [0, np.sqrt(2)], precision=4)

    def test_psk(self):
        x = comms.psk(2)
        self.assertArrayEqual(x, [1, -1], precision=4)
        x = comms.psk(4)
        self.assertArrayEqual(np.sqrt(2)*x, [1+1j, -1+1j, 1-1j, -1-1j], precision=4)
        x = comms.psk(4, gray=False)
        self.assertArrayEqual(np.sqrt(2)*x, [1+1j, -1+1j, -1-1j, 1-1j], precision=4)
        x = comms.psk(8)
        self.assertArrayEqual(np.abs(x), np.ones(8), precision=4)

    def test_qam(self):
        x = comms.psk(16)
        self.assertEqual(len(x), 16)
        self.assertApproxEqual(np.mean(x), 0, precision=4)
        self.assertApproxEqual(np.std(x), 1, precision=4)
        x = comms.psk(64)
        self.assertEqual(len(x), 64)
        self.assertApproxEqual(np.mean(x), 0, precision=4)
        self.assertApproxEqual(np.std(x), 1, precision=4)

    def test_fsk(self):
        x = comms.fsk(2, 4)
        self.assertEqual(x.shape, (2, 4))
        self.assertArrayEqual(x, np.array([[1, 1j, -1, -1j], [1, -1j, -1, 1j]]), precision=4)
        x = comms.fsk(2, 8)
        self.assertEqual(x.shape, (2, 8))
        self.assertArrayEqual(x, np.array([[1, 1j, -1, -1j, 1, 1j, -1, -1j], [1, -1j, -1, 1j, 1, -1j, -1, 1j]]), precision=4)
        x = comms.fsk(4, 8)
        self.assertEqual(x.shape, (4, 8))

    def test_modulation(self):
        x = comms.random_data(1000)
        y = comms.modulate(x, comms.psk())
        self.assertArrayEqual(np.abs(y), np.ones(1000), precision=4)
        z = comms.demodulate(y, comms.psk())
        self.assertArrayEqual(x, z)
        x = comms.random_data(1000, m=4)
        y = comms.modulate(x, comms.psk(4))
        self.assertArrayEqual(np.abs(y), np.ones(1000), precision=4)
        z = comms.demodulate(y, comms.psk(4))
        self.assertArrayEqual(x, z)
        y = comms.diff_encode(comms.modulate(x, comms.psk(4))) * 1j
        z = comms.demodulate(comms.diff_decode(y), comms.psk(4))
        self.assertArrayEqual(x, z)
        y = comms.modulate(comms.random_data(1000), comms.fsk(2, 4))
        self.assertEqual(len(y), 4000)
        self.assertArrayEqual(np.abs(y), np.ones(4000), precision=4)
        y = comms.modulate(x, comms.pam(m=4, centered=False))
        z = comms.demodulate(-y, comms.pam(m=4, centered=False))
        self.assertArrayEqual(x, z)

    def test_diff(self):
        self.assertArrayEqual(comms.diff_encode([1, 1, -1, -1, -1, 1]), [ 1,  1,  1, -1,  1,  -1, -1])
        x = [1, 1, -1, -1j, -1j, 1j, 1, -1, -1j, 1]
        self.assertArrayEqual(comms.diff_decode(comms.diff_encode(x)), x)
        self.assertArrayEqual(comms.diff_decode(comms.diff_encode(x)*1j), x)

    def test_awgn(self):
        x = np.zeros(10000)
        self.assertApproxEqual(20*np.log10(1/np.std(comms.awgn(x, 10))), 10, precision=0)
        x = np.random.normal(0,1,10000)
        self.assertApproxEqual(20*np.log10(1/np.std(comms.awgn(x, 20)-x)), 20, precision=0)
        x = np.random.normal(0,1,10000) + 1j*np.random.normal(0,1,10000)
        self.assertApproxEqual(20*np.log10(1/np.std(comms.awgn(x, 6)-x)), 6, precision=0)
        x = 10*np.random.normal(0,1,10000)
        self.assertApproxEqual(20*np.log10(10/np.std(comms.awgn(x, 6, measured=True)-x)), 6, precision=0)
        x = 10*np.random.normal(0,1,10000) + 10j*np.random.normal(0,1,10000)
        self.assertApproxEqual(20*np.log10(10*np.sqrt(2)/np.std(comms.awgn(x, 6, measured=True)-x)), 6, precision=0)

    def test_ser_ber(self):
        x = comms.random_data(1000, m=2)
        self.assertEqual(comms.ser(x, x), 0)
        self.assertEqual(comms.ber(x, x), 0)
        y = np.array(x)
        y[50:150] = 1-y[50:150]
        self.assertEqual(comms.ber(y, x), 0.1)
        x = comms.random_data(1000, m=4)
        self.assertEqual(comms.ser(x, x), 0)
        self.assertRaises(ValueError, comms.ber, x, x)
        self.assertEqual(comms.ber(x, x, m=4), 0)
        y = np.array(x)
        y[50:150] = y[50:150]^1
        y[75:175] = y[75:175]^2
        self.assertEqual(comms.ber(y, x, m=4), 0.1)

    def test_rcosfir(self):
        # validation against MATLAB rcosdesign() generated filters
        self.assertArrayEqual(comms.rcosfir(0.25, 4, 11),  [-0.0017, -0.0021,  0.0000,  0.0044,  0.0083,  0.0076, -0.0000, -0.0121, -0.0210,
                                                            -0.0181,  0.0000,  0.0264,  0.0447,  0.0379, -0.0000, -0.0553, -0.0959, -0.0848,
                                                             0.0000,  0.1499,  0.3240,  0.4632,  0.5164,  0.4632,  0.3240,  0.1499,  0.0000,
                                                            -0.0848, -0.0959, -0.0553, -0.0000,  0.0379,  0.0447,  0.0264,  0.0000, -0.0181,
                                                            -0.0210, -0.0121, -0.0000,  0.0076,  0.0083,  0.0044,  0.0000, -0.0021, -0.0017], precision=4)
        self.assertArrayEqual(comms.rrcosfir(0.25, 4, 11), [ 0.0046,  0.0014, -0.0038, -0.0057, -0.0015,  0.0064,  0.0106,  0.0050, -0.0091,
                                                            -0.0213, -0.0188,  0.0030,  0.0327,  0.0471,  0.0265, -0.0275, -0.0852, -0.0994,
                                                            -0.0321,  0.1189,  0.3109,  0.4716,  0.5342,  0.4716,  0.3109,  0.1189, -0.0321,
                                                            -0.0994, -0.0852, -0.0275,  0.0265,  0.0471,  0.0327,  0.0030, -0.0188, -0.0213,
                                                            -0.0091,  0.0050,  0.0106,  0.0064, -0.0015, -0.0057, -0.0038,  0.0014,  0.0046], precision=4)

    def test_updown_rrc_conversion(self):
        x = comms.upconvert(np.ones(1024), 6, fc=27000, fs=108000)
        self.assertArrayEqual(x[108:-108], np.sqrt(2./6)*np.cos(2*np.pi*27000*signal.time(x,108000))[108:-108], precision=3)
        x = np.random.normal(0, 1, 1024) + 1j*np.random.normal(0, 1, 1024)
        rrcp = comms.rrcosfir(0.25, 6)
        y = comms.upconvert(x,  6, fc=0.5, g=rrcp)
        z = comms.downconvert(y, 6, fc=0.5, g=rrcp)
        delay = int((len(z)-len(x))/2)
        d = z[delay:-delay]-x
        self.assertLess(10*np.log10(np.mean(d*np.conj(d))), -40)
        self.assertArrayEqual(d.real, np.zeros_like(d, dtype=np.float), precision=1)
        self.assertArrayEqual(d.imag, np.zeros_like(d, dtype=np.float), precision=1)

<<<<<<< HEAD
class BeamformerTestSuite(MyTestCase):

    def test_normalize(self):
        x = np.empty((1024, 10), dtype=np.complex)
        for i in range(10):
            x[:, i] = np.random.normal(0, 1, 1024)*2*i - 1j*np.random.normal(0, 1, 1024)*i + i + i*0.5j
        y = bf.normalize(x)
        self.assertArrayEqual(np.mean(y, axis=0), np.zeros(10), precision=6)
        self.assertArrayEqual(np.var(y, axis=0), [0, 1, 1, 1, 1, 1, 1, 1, 1, 1], precision=6)

    def test_stft(self):
        x = np.ones((1024, 5))
        y = bf.stft(x, 64)
        self.assertEqual(y.shape, (16, 64, 5))
        self.assertArrayEqual(y[:,0,:], 64*np.ones((16, 5)))
        self.assertArrayEqual(y[:,1:,:], np.zeros((16, 63, 5)))
        y = bf.stft(x, 64, window='hanning')
        self.assertEqual(y.shape, (16, 64, 5))
        self.assertArrayEqual(y[:,0,:], 32*np.ones((16, 5)), precision=0)
        self.assertArrayEqual(y[0,:,0], np.fft.fft(sp.get_window('hanning', 64)))

    def test_steering(self):
        x = bf.steering(np.linspace(0, 5, 11), 0)
        self.assertArrayEqual(x, np.zeros((11, 1)))
        x = bf.steering(np.linspace(0, 5, 11), [-np.pi/2, np.pi/4])
        self.assertEqual(x.shape, (11, 2))
        self.assertArrayEqual(x[:,0], -np.linspace(2.5, -2.5, 11))
        self.assertArrayEqual(x[:,1], -np.linspace(-2.5, 2.5, 11)/np.sqrt(2))
        pos = [[0.0, 0], [0.5, 0], [1.0, 0], [1.5, 0], [2.0, 0]]
        x = bf.steering(pos, [[-np.pi/2, 0], [np.pi/4, 0]])
        self.assertEqual(x.shape, (5, 2))
        self.assertArrayEqual(x[:,0], -np.linspace(1, -1, 5))
        self.assertArrayEqual(x[:,1], -np.linspace(-1, 1, 5)/np.sqrt(2))
        pos = [[0, 0.0], [0, 0.5], [0, 1.0], [0, 1.5], [0, 2.0]]
        x = bf.steering(pos, [[0, -np.pi/2], [0, np.pi/4]])
        self.assertEqual(x.shape, (5, 2))
        self.assertArrayEqual(x[:,0], -np.linspace(1, -1, 5))
        self.assertArrayEqual(x[:,1], -np.linspace(-1, 1, 5)/np.sqrt(2))
        pos = [[0.0, 0, 0], [0.5, 0, 0], [1.0, 0, 0], [1.5, 0, 0], [2.0, 0, 0]]
        x = bf.steering(pos, [[np.pi, 0], [np.pi/4, 0]])
        self.assertEqual(x.shape, (5, 2))
        self.assertArrayEqual(x[:,0], -np.linspace(1, -1, 5))
        self.assertArrayEqual(x[:,1], -np.linspace(-1, 1, 5)/np.sqrt(2), precision=6)

    def test_bartlett(self):
        sd = bf.steering(np.linspace(0, 5, 11), np.linspace(-np.pi/2, np.pi/2, 181))
        x = bf.bartlett(np.ones(11), 1500, 1500, sd)
        self.assertEqual(x.shape, (1, 181))
        self.assertEqual(np.argmax(x[0,:]), 90)
        x = bf.bartlett(np.ones(11), 1500, 1500, sd, shading='hanning')
        self.assertEqual(x.shape, (1, 181))
        self.assertEqual(np.argmax(x[0,:]), 90)
        y = np.exp(-2j*np.pi*np.linspace(2.5, -2.5, 11)/np.sqrt(2))   # baseband signal from +45 deg
        x = bf.bartlett(y, 1500, 1500, sd)
        self.assertEqual(np.argmax(x[0,:]), 135)
        z = signal.cw(1500, 1, 8485)                          # 1.5 kHz passband signal from -45 deg
        y = np.zeros((z.shape[0], 11))
        for i in range(11):
            y[2*i:-1,i] = z[:-2*i-1]
        y1 = signal.pb2bb(y, 8485, 1500, 1000)
        x = bf.bartlett(y1, 1500, 1500, sd)
        self.assertEqual(x.shape, (1000, 181))
        self.assertEqual(np.argmax(x[10,:]), 45)
        x = bf.broadband(y1, 1000, 1500, 4, sd, f0=1500, complex_output=True)
        self.assertEqual(x.shape, (250, 181, 4))
        x = bf.broadband(y1, 1000, 1500, 4, sd, f0=1500)
        self.assertEqual(x.shape, (250, 181))
        self.assertEqual(np.argmax(x[10,:]), 45)
        x = bf.broadband(y, 8485, 1500, 256, sd, complex_output=True)
        self.assertEqual(x.shape, (33, 181, 128))
        x = bf.broadband(y, 8485, 1500, 256, sd)
        self.assertEqual(x.shape, (33, 181))
        self.assertEqual(np.argmax(x[10,:]), 45)
        y1 = signal.pb2bb(y, 8485, 1250, 1000)
        x = bf.broadband(y1, 1000, 1500, 16, sd, f0=1250)
        self.assertEqual(np.argmax(x[10,:]), 45)

    def test_bartlett_beampattern(self):
        sd = bf.steering(np.linspace(0, 5, 11), np.linspace(-np.pi/2, np.pi/2, 181))
        x = bf.bartlett_beampattern(90, 1500, 1500, sd)
        self.assertEqual(x.shape, (181,))
        self.assertEqual(np.argmax(x), 90)
        self.assertApproxEqual(x[90], 1.0, precision=6)
        x = bf.bartlett_beampattern(135, 1500, 1500, sd)
        self.assertEqual(x.shape, (181,))
        self.assertEqual(np.argmax(x), 135)
        self.assertApproxEqual(x[135], 1.0, precision=6)
=======
    def test_updown_rect_conversion(self):
        x = np.random.normal(0, 1, 1024) + 1j*np.random.normal(0, 1, 1024)
        y = comms.upconvert(x,  16, fc=0.5)
        z = comms.downconvert(y, 16, fc=0.5)
        d = z-x
        self.assertLess(10*np.log10(np.mean(d*np.conj(d))), -10)
        self.assertArrayEqual(d.real, np.zeros_like(d, dtype=np.float), precision=1)
        self.assertArrayEqual(d.imag, np.zeros_like(d, dtype=np.float), precision=1)
>>>>>>> 6aabf42e

if __name__ == '__main__':
    unittest.main()<|MERGE_RESOLUTION|>--- conflicted
+++ resolved
@@ -374,7 +374,15 @@
         self.assertArrayEqual(d.real, np.zeros_like(d, dtype=np.float), precision=1)
         self.assertArrayEqual(d.imag, np.zeros_like(d, dtype=np.float), precision=1)
 
-<<<<<<< HEAD
+    def test_updown_rect_conversion(self):
+        x = np.random.normal(0, 1, 1024) + 1j*np.random.normal(0, 1, 1024)
+        y = comms.upconvert(x,  16, fc=0.5)
+        z = comms.downconvert(y, 16, fc=0.5)
+        d = z-x
+        self.assertLess(10*np.log10(np.mean(d*np.conj(d))), -10)
+        self.assertArrayEqual(d.real, np.zeros_like(d, dtype=np.float), precision=1)
+        self.assertArrayEqual(d.imag, np.zeros_like(d, dtype=np.float), precision=1)
+
 class BeamformerTestSuite(MyTestCase):
 
     def test_normalize(self):
@@ -462,16 +470,6 @@
         self.assertEqual(x.shape, (181,))
         self.assertEqual(np.argmax(x), 135)
         self.assertApproxEqual(x[135], 1.0, precision=6)
-=======
-    def test_updown_rect_conversion(self):
-        x = np.random.normal(0, 1, 1024) + 1j*np.random.normal(0, 1, 1024)
-        y = comms.upconvert(x,  16, fc=0.5)
-        z = comms.downconvert(y, 16, fc=0.5)
-        d = z-x
-        self.assertLess(10*np.log10(np.mean(d*np.conj(d))), -10)
-        self.assertArrayEqual(d.real, np.zeros_like(d, dtype=np.float), precision=1)
-        self.assertArrayEqual(d.imag, np.zeros_like(d, dtype=np.float), precision=1)
->>>>>>> 6aabf42e
 
 if __name__ == '__main__':
     unittest.main()