##############################################################################
#
# Copyright (c) 2018, Mandar Chitre
#
# This file is part of arlpy which is released under Simplified BSD License.
# See file LICENSE or go to http://www.opensource.org/licenses/BSD-3-Clause
# for full license details.
#
##############################################################################

"""Easy-to-use plotting utilities based on `Bokeh <http://bokeh.pydata.org>`_."""

import numpy as _np
import os as _os
import warnings as _warnings
from tempfile import mkstemp as _mkstemp
import bokeh.plotting as _bplt
import bokeh.models as _bmodels
import bokeh.palettes as _bpal
import bokeh.resources as _bres
import bokeh.io as _bio
import scipy.signal as _sig

light_palette = ['mediumblue', 'crimson', 'forestgreen', 'gold', 'darkmagenta', 'olive', 'palevioletred', 'yellowgreen',
                 'deepskyblue', 'dimgray', 'indianred', 'mediumaquamarine', 'orange', 'saddlebrown', 'teal', 'mediumorchid']
dark_palette = ['lightskyblue', 'red', 'limegreen', 'salmon', 'magenta', 'forestgreen', 'silver', 'teal']

_figure = None
_figures = None
_hold = False
_figsize = (600, 400)
_color = 0
_notebook = False
_disable_js = False
_using_js = False
_interactive = True
_static_images = False
_colors = light_palette

try:
    get_ipython                     # check if we are using IPython
    _os.environ['JPY_PARENT_PID']   # and Jupyter
    _bplt.output_notebook(resources=_bres.INLINE, hide_banner=True)
    _notebook = True
except:
    pass                            # not in Jupyter, skip notebook initialization

def _new_figure(title, width, height, xlabel, ylabel, xlim, ylim, xtype, ytype, interactive):
    global _color
    if width is None:
        width = _figsize[0]
    if height is None:
        height = _figsize[1]
    _color = 0
    tools = []
    if interactive is None:
        interactive = _interactive
    if interactive:
        tools = 'pan,box_zoom,wheel_zoom,reset,save'
    f = _bplt.figure(title=title, plot_width=width, plot_height=height, x_range=xlim, y_range=ylim, x_axis_label=xlabel, y_axis_label=ylabel, x_axis_type=xtype, y_axis_type=ytype, tools=tools)
    f.toolbar.logo = None
    return f

def _process_canvas(figures):
    global _using_js
    if _disable_js:
        return
    if _using_js and len(figures) == 0:
        return
    disable = []
    i = 0
    for f in figures:
        i += 1
        if f is not None and f.tools == []:
            disable.append(i)
        else:
            pass
    if not _using_js and len(disable) == 0:
        return
    _using_js = True
    js = 'var disable = '+str(disable)
    js += """
    var clist = document.getElementsByClassName('bk-canvas');
    var j = 0;
    for (var i = 0; i < clist.length; i++) {
        if (clist[i].id == '') {
            j++;
            clist[i].id = 'bkc-'+String(i)+'-'+String(+new Date());
            if (disable.indexOf(j) >= 0) {
                var png = clist[i].toDataURL()
                var img = document.createElement('img')
                img.src = png
                clist[i].parentNode.replaceChild(img, clist[i])
            }
        }
    }
    """
    import IPython.display as _ipyd
    _ipyd.display(_ipyd.Javascript(js))

def _show_static_images(f):
    fh, fname = _mkstemp(suffix='.png')
    _os.close(fh)
    with _warnings.catch_warnings():      # to avoid displaying deprecation warning
        _warnings.simplefilter('ignore')  #   from bokeh 0.12.16
        _bio.export_png(f, fname)
    import IPython.display as _ipyd
    _ipyd.display(_ipyd.Image(filename=fname, embed=True))
    _os.unlink(fname)

def _show(f):
    if _figures is None:
        if _static_images:
            _show_static_images(f)
        else:
            _process_canvas([])
            _bplt.show(f)
            _process_canvas([f])
    else:
        _figures[-1].append(f)

def _hold_enable(enable):
    global _hold, _figure
    ohold = _hold
    _hold = enable
    if not _hold and _figure is not None:
        _show(_figure)
        _figure = None
    return ohold

def theme(name):
    """Set color theme.

    :param name: name of theme

    >>> import arlpy.plot
    >>> arlpy.plot.theme('dark')
    """
    if name == 'dark':
        name = 'dark_minimal'
        set_colors(dark_palette)
    elif name == 'light':
        name = 'light_minimal'
        set_colors(light_palette)
    _bio.curdoc().theme = name

def figsize(x, y):
    """Set the default figure size in pixels.

    :param x: figure width
    :param y: figure height
    """
    global _figsize
    _figsize = (x, y)

def interactive(b):
    """Set default interactivity for plots.

    :param b: True to enable interactivity, False to disable it
    """
    global _interactive
    _interactive = b

def enable_javascript(b):
    """Enable/disable Javascript.

    :param b: True to use Javacript, False to avoid use of Javascript

    Jupyterlab does not support Javascript output. To avoid error messages,
    Javascript can be disabled using this call. This removes an optimization
    to replace non-interactive plots with static images, but other than that
    does not affect functionality.
    """
    global _disable_js
    _disable_js = not b

def use_static_images(b=True):
    """Use static images instead of dynamic HTML/Javascript in Jupyter notebook.

    :param b: True to use static images, False to use HTML/Javascript

    Static images are useful when the notebook is to be exported as a markdown,
    LaTeX or PDF document, since dynamic HTML/Javascript is not rendered in these
    formats. When static images are used, all interactive functionality is disabled.

    To use static images, you must have the following packages installed:
    selenium, pillow, phantomjs.
    """
    global _static_images, _interactive
    if not b:
        _static_images = False
        return
    if not _notebook:
        _warnings.warn('Not running in a Jupyter notebook, static png support disabled')
        return
    _interactive = False
    _static_images = True

def hold(enable=True):
    """Combine multiple plots into one.

    :param enable: True to hold plot, False to release hold
    :returns: old state of hold if enable is True

    >>> import arlpy.plot
    >>> oh = arlpy.plot.hold()
    >>> arlpy.plot.plot([0,10], [0,10], color='blue', legend='A')
    >>> arlpy.plot.plot([10,0], [0,10], marker='o', color='green', legend='B')
    >>> arlpy.plot.hold(oh)
    """
    rv = _hold_enable(enable)
    return rv if enable else None

class figure:
    """Create a new figure, and optionally automatically display it.

    :param title: figure title
    :param xlabel: x-axis label
    :param ylabel: y-axis label
    :param xlim: x-axis limits (min, max)
    :param ylim: y-axis limits (min, max)
    :param xtype: x-axis type ('auto', 'linear', 'log', etc)
    :param ytype: y-axis type ('auto', 'linear', 'log', etc)
    :param width: figure width in pixels
    :param height: figure height in pixels
    :param interactive: enable interactive tools (pan, zoom, etc) for plot

    This function can be used in standalone mode to create a figure:

    >>> import arlpy.plot
    >>> arlpy.plot.figure(title='Demo 1', width=500)
    >>> arlpy.plot.plot([0,10], [0,10])

    Or it can be used as a context manager to create, hold and display a figure:

    >>> import arlpy.plot
    >>> with arlpy.plot.figure(title='Demo 2', width=500):
    >>>     arlpy.plot.plot([0,10], [0,10], color='blue', legend='A')
    >>>     arlpy.plot.plot([10,0], [0,10], marker='o', color='green', legend='B')

    It can even be used as a context manager to work with Bokeh functions directly:

    >>> import arlpy.plot
    >>> with arlpy.plot.figure(title='Demo 3', width=500) as f:
    >>>     f.line([0,10], [0,10], line_color='blue')
    >>>     f.square([3,7], [4,5], line_color='green', fill_color='yellow', size=10)
    """

    def __init__(self, title=None, xlabel=None, ylabel=None, xlim=None, ylim=None, xtype='auto', ytype='auto', width=None, height=None, interactive=None):
        global _figure
        _figure = _new_figure(title, width, height, xlabel, ylabel, xlim, ylim, xtype, ytype, interactive)

    def __enter__(self):
        global _hold
        _hold = True
        return _figure

    def __exit__(self, *args):
        global _hold, _figure
        _hold = False
        _show(_figure)
        _figure = None

class many_figures:
    """Create a grid of many figures.

    :param figsize: default size of figure in grid as (width, height)

    >>> import arlpy.plot
    >>> with arlpy.plot.many_figures(figsize=(300,200)):
    >>>     arlpy.plot.plot([0,10], [0,10])
    >>>     arlpy.plot.plot([0,10], [0,10])
    >>>     arlpy.plot.next_row()
    >>>     arlpy.plot.next_column()
    >>>     arlpy.plot.plot([0,10], [0,10])
    """

    def __init__(self, figsize=None):
        self.figsize = figsize

    def __enter__(self):
        global _figures, _figsize
        _figures = [[]]
        self.ofigsize = _figsize
        if self.figsize is not None:
            _figsize = self.figsize

    def __exit__(self, *args):
        global _figures, _figsize
        if len(_figures) > 1 or len(_figures[0]) > 0:
            f = _bplt.gridplot(_figures, merge_tools=False)
            if _static_images:
                _show_static_images(f)
            else:
                _process_canvas([])
                _bplt.show(f)
                _process_canvas([item for sublist in _figures for item in sublist])
        _figures = None
        _figsize = self.ofigsize

def next_row():
    """Move to the next row in a grid of many figures."""
    global _figures
    if _figures is not None:
        _figures.append([])

def next_column():
    """Move to the next column in a grid of many figures."""
    global _figures
    if _figures is not None:
        _figures[-1].append(None)

def gcf():
    """Get the current figure.

    :returns: handle to the current figure
    """
    return _figure

def plot(x, y=None, fs=None, maxpts=10000, pooling=None, color=None, style='solid', thickness=1, marker=None, filled=False, size=6, mskip=0, title=None, xlabel=None, ylabel=None, xlim=None, ylim=None, xtype='auto', ytype='auto', width=None, height=None, legend=None, hold=False, interactive=None):
    """Plot a line graph or time series.

    :param x: x data or time series data (if y is None)
    :param y: y data or None (if time series)
    :param fs: sampling rate for time series data
    :param maxpts: maximum number of points to plot (downsampled if more points provided)
    :param pooling: pooling for downsampling (None, 'max', 'min', 'mean', 'median')
    :param color: line color (see `Bokeh colors <https://bokeh.pydata.org/en/latest/docs/reference/colors.html>`_)
    :param style: line style ('solid', 'dashed', 'dotted', 'dotdash', 'dashdot', None)
    :param thickness: line width in pixels
    :param marker: point markers ('.', 'o', 's', '*', 'x', '+', 'd', '^')
    :param filled: filled markers or outlined ones
    :param size: marker size
    :param mskip: number of points to skip marking (to avoid too many markers)
    :param title: figure title
    :param xlabel: x-axis label
    :param ylabel: y-axis label
    :param xlim: x-axis limits (min, max)
    :param ylim: y-axis limits (min, max)
    :param xtype: x-axis type ('auto', 'linear', 'log', etc)
    :param ytype: y-axis type ('auto', 'linear', 'log', etc)
    :param width: figure width in pixels
    :param height: figure height in pixels
    :param legend: legend text
    :param interactive: enable interactive tools (pan, zoom, etc) for plot
    :param hold: if set to True, output is not plotted immediately, but combined with the next plot

    >>> import arlpy.plot
    >>> import numpy as np
    >>> arlpy.plot.plot([0,10], [1,-1], color='blue', marker='o', filled=True, legend='A', hold=True)
    >>> arlpy.plot.plot(np.random.normal(size=1000), fs=100, color='green', legend='B')
    """
    global _figure, _color
    x = _np.array(x, ndmin=1, dtype=_np.float, copy=False)
    if y is None:
        y = x
        x = _np.arange(x.size)
        if fs is not None:
            x = x/fs
            if xlabel is None:
                xlabel = 'Time (s)'
        if xlim is None:
            xlim = (x[0], x[-1])
    else:
        y = _np.array(y, ndmin=1, dtype=_np.float, copy=False)
    if _figure is None:
        _figure = _new_figure(title, width, height, xlabel, ylabel, xlim, ylim, xtype, ytype, interactive)
    if color is None:
        color = _colors[_color % len(_colors)]
        _color += 1
    if x.size > maxpts:
        n = int(_np.ceil(x.size/maxpts))
        x = x[::n]
        desc = 'Downsampled by '+str(n)
        if pooling is None:
            y = y[::n]
        elif pooling == 'max':
            desc += ', '+pooling+' pooled'
            y = _np.amax(_np.reshape(y[:n*(y.size//n)], (-1, n)), axis=1)
        elif pooling == 'min':
            desc += ', '+pooling+' pooled'
            y = _np.amin(_np.reshape(y[:n*(y.size//n)], (-1, n)), axis=1)
        elif pooling == 'mean':
            desc += ', '+pooling+' pooled'
            y = _np.mean(_np.reshape(y[:n*(y.size//n)], (-1, n)), axis=1)
        elif pooling == 'median':
            desc += ', '+pooling+' pooled'
            y = _np.mean(_np.reshape(y[:n*(y.size//n)], (-1, n)), axis=1)
        else:
            _warnings.warn('Unknown pooling: '+pooling)
            y = y[::n]
        _figure.add_layout(_bmodels.Label(x=5, y=5, x_units='screen', y_units='screen', text=desc, text_font_size="8pt", text_alpha=0.5))
    if style is not None:
        _figure.line(x, y, line_color=color, line_dash=style, line_width=thickness, legend=legend)
    if marker is not None:
        scatter(x[::(mskip+1)], y[::(mskip+1)], marker=marker, filled=filled, size=size, color=color, legend=legend, hold=True)
    if not hold and not _hold:
        _show(_figure)
        _figure = None

def scatter(x, y, marker='.', filled=False, size=6, color=None, title=None, xlabel=None, ylabel=None, xlim=None, ylim=None, xtype='auto', ytype='auto', width=None, height=None, legend=None, hold=False, interactive=None):
    """Plot a scatter plot.

    :param x: x data
    :param y: y data
    :param color: marker color (see `Bokeh colors`_)
    :param marker: point markers ('.', 'o', 's', '*', 'x', '+', 'd', '^')
    :param filled: filled markers or outlined ones
    :param size: marker size
    :param title: figure title
    :param xlabel: x-axis label
    :param ylabel: y-axis label
    :param xlim: x-axis limits (min, max)
    :param ylim: y-axis limits (min, max)
    :param xtype: x-axis type ('auto', 'linear', 'log', etc)
    :param ytype: y-axis type ('auto', 'linear', 'log', etc)
    :param width: figure width in pixels
    :param height: figure height in pixels
    :param legend: legend text
    :param interactive: enable interactive tools (pan, zoom, etc) for plot
    :param hold: if set to True, output is not plotted immediately, but combined with the next plot

    >>> import arlpy.plot
    >>> import numpy as np
    >>> arlpy.plot.scatter(np.random.normal(size=100), np.random.normal(size=100), color='blue', marker='o')
    """
    global _figure, _color
    if _figure is None:
        _figure = _new_figure(title, width, height, xlabel, ylabel, xlim, ylim, xtype, ytype, interactive)
    x = _np.array(x, ndmin=1, dtype=_np.float, copy=False)
    y = _np.array(y, ndmin=1, dtype=_np.float, copy=False)
    if color is None:
        color = _colors[_color % len(_colors)]
        _color += 1
    if marker == '.':
        _figure.circle(x, y, size=size/2, line_color=color, fill_color=color, legend=legend)
    elif marker == 'o':
        _figure.circle(x, y, size=size, line_color=color, fill_color=color if filled else None, legend=legend)
    elif marker == 's':
        _figure.square(x, y, size=size, line_color=color, fill_color=color if filled else None, legend=legend)
    elif marker == '*':
        _figure.asterisk(x, y, size=size, line_color=color, fill_color=color if filled else None, legend=legend)
    elif marker == 'x':
        _figure.x(x, y, size=size, line_color=color, fill_color=color if filled else None, legend=legend)
    elif marker == '+':
        _figure.cross(x, y, size=size, line_color=color, fill_color=color if filled else None, legend=legend)
    elif marker == 'd':
        _figure.diamond(x, y, size=size, line_color=color, fill_color=color if filled else None, legend=legend)
    elif marker == '^':
        _figure.triangle(x, y, size=size, line_color=color, fill_color=color if filled else None, legend=legend)
    elif marker is not None:
        _warnings.warn('Bad marker type: '+marker)
    if not hold and not _hold:
        _show(_figure)
        _figure = None

def image(img, x=None, y=None, colormap='Plasma256', clim=None, clabel=None, title=None, xlabel=None, ylabel=None, xlim=None, ylim=None, xtype='auto', ytype='auto', width=None, height=None, hold=False, interactive=None):
    """Plot a heatmap of 2D scalar data.

    :param img: 2D image data
    :param x: x-axis range for image data (min, max)
    :param y: y-axis range for image data (min, max)
    :param colormap: named color palette or Bokeh ColorMapper (see `Bokeh palettes <https://bokeh.pydata.org/en/latest/docs/reference/palettes.html>`_)
    :param clim: color axis limits (min, max)
    :param clabel: color axis label
    :param title: figure title
    :param xlabel: x-axis label
    :param ylabel: y-axis label
    :param xlim: x-axis limits (min, max)
    :param ylim: y-axis limits (min, max)
    :param xtype: x-axis type ('auto', 'linear', 'log', etc)
    :param ytype: y-axis type ('auto', 'linear', 'log', etc)
    :param width: figure width in pixels
    :param height: figure height in pixels
    :param interactive: enable interactive tools (pan, zoom, etc) for plot
    :param hold: if set to True, output is not plotted immediately, but combined with the next plot

    >>> import arlpy.plot
    >>> import numpy as np
    >>> arlpy.plot.image(np.random.normal(size=(100,100)), colormap='Inferno256')
    """
    global _figure
    if x is None:
        x = (0, img.shape[1]-1)
    if y is None:
        y = (0, img.shape[0]-1)
    if xlim is None:
        xlim = x
    if ylim is None:
        ylim = y
    if _figure is None:
        _figure = _new_figure(title, width, height, xlabel, ylabel, xlim, ylim, xtype, ytype, interactive)
    if clim is None:
        clim = [_np.amin(img), _np.amax(img)]
    if not isinstance(colormap, _bmodels.ColorMapper):
        colormap = _bmodels.LinearColorMapper(palette=colormap, low=clim[0], high=clim[1])
    _figure.image([img], x=x[0], y=y[0], dw=x[-1]-x[0], dh=y[-1]-y[0], color_mapper=colormap)
    cbar = _bmodels.ColorBar(color_mapper=colormap, location=(0,0), title=clabel)
    _figure.add_layout(cbar, 'right')
    if not hold and not _hold:
        _show(_figure)
        _figure = None

def vlines(x, color='gray', style='dashed', thickness=1, hold=False):
    """Draw vertical lines on a plot.

    :param x: x location of lines
    :param color: line color (see `Bokeh colors`_)
    :param style: line style ('solid', 'dashed', 'dotted', 'dotdash', 'dashdot')
    :param thickness: line width in pixels
    :param hold: if set to True, output is not plotted immediately, but combined with the next plot

    >>> import arlpy.plot
    >>> arlpy.plot.plot([0, 20], [0, 10], hold=True)
    >>> arlpy.plot.vlines([7, 12])
    """
    global _figure
    if _figure is None:
        return
    x = _np.array(x, ndmin=1, dtype=_np.float, copy=False)
    for j in range(x.size):
        _figure.add_layout(_bmodels.Span(location=x[j], dimension='height', line_color=color, line_dash=style, line_width=thickness))
    if not hold and not _hold:
        _show(_figure)
        _figure = None

def hlines(y, color='gray', style='dashed', thickness=1, hold=False):
    """Draw horizontal lines on a plot.

    :param y: y location of lines
    :param color: line color (see `Bokeh colors`_)
    :param style: line style ('solid', 'dashed', 'dotted', 'dotdash', 'dashdot')
    :param thickness: line width in pixels
    :param hold: if set to True, output is not plotted immediately, but combined with the next plot

    >>> import arlpy.plot
    >>> arlpy.plot.plot([0, 20], [0, 10], hold=True)
    >>> arlpy.plot.hlines(3, color='red', style='dotted')
    """
    global _figure
    if _figure is None:
        return
    y = _np.array(y, ndmin=1, dtype=_np.float, copy=False)
    for j in range(y.size):
        _figure.add_layout(_bmodels.Span(location=y[j], dimension='width', line_color=color, line_dash=style, line_width=thickness))
    if not hold and not _hold:
        _show(_figure)
        _figure = None

def text(x, y, s, color='gray', size='8pt', hold=False):
    """Add text annotation to a plot.

    :param x: x location of left of text
    :param y: y location of bottom of text
    :param s: text to add
    :param color: text color (see `Bokeh colors`_)
    :param size: text size (e.g. '12pt', '3em')
    :param hold: if set to True, output is not plotted immediately, but combined with the next plot

    >>> import arlpy.plot
    >>> arlpy.plot.plot([0, 20], [0, 10], hold=True)
    >>> arlpy.plot.text(7, 3, 'demo', color='orange')
    """
    global _figure
    if _figure is None:
        return
    _figure.add_layout(_bmodels.Label(x=x, y=y, text=s, text_font_size=size, text_color=color))
    if not hold and not _hold:
        _show(_figure)
        _figure = None

def box(left=None, right=None, top=None, bottom=None, color='yellow', alpha=0.1, hold=False):
    """Add a highlight box to a plot.

    :param left: x location of left of box
    :param right: x location of right of box
    :param top: y location of top of box
    :param bottom: y location of bottom of box
    :param color: text color (see `Bokeh colors`_)
    :param alpha: transparency (0-1)
    :param hold: if set to True, output is not plotted immediately, but combined with the next plot

    >>> import arlpy.plot
    >>> arlpy.plot.plot([0, 20], [0, 10], hold=True)
    >>> arlpy.plot.box(left=5, right=10, top=8)
    """
    global _figure
    if _figure is None:
        return
    _figure.add_layout(_bmodels.BoxAnnotation(left=left, right=right, top=top, bottom=bottom, fill_color=color, fill_alpha=alpha))
    if not hold and not _hold:
        _show(_figure)
        _figure = None

def color(n):
    """Get a numbered color to cycle over a set of colors.

    >>> import arlpy.plot
    >>> arlpy.plot.color(0)
    'blue'
    >>> arlpy.plot.color(1)
    'red'
    >>> arlpy.plot.plot([0, 20], [0, 10], color=arlpy.plot.color(3))
    """
    return _colors[n % len(_colors)]

def set_colors(c):
    """Provide a list of named colors to cycle over.

    >>> import arlpy.plot
    >>> arlpy.plot.set_colors(['red', 'blue', 'green', 'black'])
    >>> arlpy.plot.color(2)
    'green'
    """
    global _colors
    _colors = c

def specgram(x, fs=2, nfft=None, noverlap=None, colormap='Plasma256', clim=None, clabel='dB', title=None, xlabel='Time (s)', ylabel='Frequency (Hz)', xlim=None, ylim=None, width=None, height=None, hold=False, interactive=None):
    """Plot spectrogram of a given time series signal.

    :param x: time series signal
    :param fs: sampling rate
    :param nfft: FFT size (see `scipy.signal.spectrogram <https://docs.scipy.org/doc/scipy/reference/generated/scipy.signal.spectrogram.html>`_)
    :param noverlap: overlap size (see `scipy.signal.spectrogram`_)
    :param colormap: named color palette or Bokeh ColorMapper (see `Bokeh palettes`_)
    :param clim: color axis limits (min, max), or dynamic range with respect to maximum
    :param clabel: color axis label
    :param title: figure title
    :param xlabel: x-axis label
    :param ylabel: y-axis label
    :param xlim: x-axis limits (min, max)
    :param ylim: y-axis limits (min, max)
    :param width: figure width in pixels
    :param height: figure height in pixels
    :param interactive: enable interactive tools (pan, zoom, etc) for plot
    :param hold: if set to True, output is not plotted immediately, but combined with the next plot

    >>> import arlpy.plot
    >>> import numpy as np
    >>> arlpy.plot.specgram(np.random.normal(size=(10000)), fs=10000, clim=30)
    """
    f, t, Sxx = _sig.spectrogram(x, fs=fs, nperseg=nfft, noverlap=noverlap)
    Sxx = 10*_np.log10(Sxx+_np.finfo(float).eps)
    if isinstance(clim, float) or isinstance(clim, int):
        clim = (_np.max(Sxx)-clim, _np.max(Sxx))
    image(Sxx, x=(t[0], t[-1]), y=(f[0], f[-1]), title=title, colormap=colormap, clim=clim, clabel=clabel, xlabel=xlabel, ylabel=ylabel, xlim=xlim, ylim=ylim, width=width, height=height, hold=hold, interactive=interactive)

def psd(x, fs=2, nfft=512, noverlap=None, window='hanning', color=None, style='solid', thickness=1, marker=None, filled=False, size=6, title=None, xlabel='Frequency (Hz)', ylabel='Power spectral density (dB/Hz)', xlim=None, ylim=None, width=None, height=None, legend=None, hold=False, interactive=None):
    """Plot power spectral density of a given time series signal.

    :param x: time series signal
    :param fs: sampling rate
    :param nfft: segment size (see `scipy.signal.welch <https://docs.scipy.org/doc/scipy/reference/generated/scipy.signal.welch.html>`_)
    :param noverlap: overlap size (see `scipy.signal.welch`_)
    :param window: window to use (see `scipy.signal.welch`_)
    :param color: line color (see `Bokeh colors`_)
    :param style: line style ('solid', 'dashed', 'dotted', 'dotdash', 'dashdot')
    :param thickness: line width in pixels
    :param marker: point markers ('.', 'o', 's', '*', 'x', '+', 'd', '^')
    :param filled: filled markers or outlined ones
    :param size: marker size
    :param title: figure title
    :param xlabel: x-axis label
    :param ylabel: y-axis label
    :param xlim: x-axis limits (min, max)
    :param ylim: y-axis limits (min, max)
    :param width: figure width in pixels
    :param height: figure height in pixels
    :param interactive: enable interactive tools (pan, zoom, etc) for plot
    :param hold: if set to True, output is not plotted immediately, but combined with the next plot

    >>> import arlpy.plot
    >>> import numpy as np
    >>> arlpy.plot.psd(np.random.normal(size=(10000)), fs=10000)
    """
    f, Pxx = _sig.welch(x, fs=fs, nperseg=nfft, noverlap=noverlap, window=window)
    Pxx = 10*_np.log10(Pxx+_np.finfo(float).eps)
    if xlim is None:
        xlim = (0, fs/2)
    if ylim is None:
        ylim = (_np.max(Pxx)-50, _np.max(Pxx)+10)
<<<<<<< HEAD
    plot(f, Pxx, color=color, style=style, thickness=thickness, marker=marker, filled=filled, size=size, title=title, xlabel=xlabel, ylabel=ylabel, xlim=xlim, ylim=ylim, maxpts=len(f), width=width, height=height, hold=hold, interactive=interactive)
=======
    plot(f, Pxx, color=color, style=style, thickness=thickness, marker=marker, filled=filled, size=size, title=title, xlabel=xlabel, ylabel=ylabel, xlim=xlim, ylim=ylim, width=width, height=height, hold=hold, interactive=interactive, legend=legend)
>>>>>>> 7dc12be9

def iqplot(data, marker='.', color=None, labels=None, filled=False, size=None, title=None, xlabel=None, ylabel=None, xlim=[-2, 2], ylim=[-2, 2], width=None, height=None, hold=False, interactive=None):
    """Plot signal points.

    :param data: complex baseband signal points
    :param marker: point markers ('.', 'o', 's', '*', 'x', '+', 'd', '^')
    :param color: marker/text color (see `Bokeh colors`_)
    :param labels: label for each signal point, or True to auto-generate labels
    :param filled: filled markers or outlined ones
    :param size: marker/text size (e.g. 5, '8pt')
    :param title: figure title
    :param xlabel: x-axis label
    :param ylabel: y-axis label
    :param xlim: x-axis limits (min, max)
    :param ylim: y-axis limits (min, max)
    :param width: figure width in pixels
    :param height: figure height in pixels
    :param interactive: enable interactive tools (pan, zoom, etc) for plot
    :param hold: if set to True, output is not plotted immediately, but combined with the next plot

    >>> import arlpy
    >>> import arlpy.plot
    >>> arlpy.plot.iqplot(arlpy.comms.psk(8))
    >>> arlpy.plot.iqplot(arlpy.comms.qam(16), color='red', marker='x')
    >>> arlpy.plot.iqplot(arlpy.comms.psk(4), labels=['00', '01', '11', '10'])
    """
    data = _np.asarray(data, dtype=_np.complex)
    if not _hold:
        figure(title=title, xlabel=xlabel, ylabel=ylabel, xlim=xlim, ylim=ylim, width=width, height=height, interactive=interactive)
    if labels is None:
        if size is None:
            size = 5
        scatter(data.real, data.imag, marker=marker, filled=filled, color=color, size=size, hold=hold)
    else:
        if labels == True:
            labels = range(len(data))
        if color is None:
            color = 'black'
        plot([0], [0], hold=True)
        for i in range(len(data)):
            text(data[i].real, data[i].imag, str(labels[i]), color=color, size=size, hold=True if i < len(data)-1 else hold)

def freqz(b, a=1, fs=2.0, worN=None, whole=False, degrees=True, style='solid', thickness=1, title=None, xlabel='Frequency (Hz)', xlim=None, ylim=None, width=None, height=None, hold=False, interactive=None):
    """Plot frequency response of a filter.

    This is a convenience function to plot frequency response, and internally uses
    :func:`scipy.signal.freqz` to estimate the response. For further details, see the
    documentation for :func:`scipy.signal.freqz`.

    :param b: numerator of a linear filter
    :param a: denominator of a linear filter
    :param fs: sampling rate in Hz (optional, normalized frequency if not specified)
    :param worN: see :func:`scipy.signal.freqz`
    :param whole: see :func:`scipy.signal.freqz`
    :param degrees: True to display phase in degrees, False for radians
    :param style: line style ('solid', 'dashed', 'dotted', 'dotdash', 'dashdot')
    :param thickness: line width in pixels
    :param title: figure title
    :param xlabel: x-axis label
    :param ylabel1: y-axis label for magnitude
    :param ylabel2: y-axis label for phase
    :param xlim: x-axis limits (min, max)
    :param ylim: y-axis limits (min, max)
    :param width: figure width in pixels
    :param height: figure height in pixels
    :param interactive: enable interactive tools (pan, zoom, etc) for plot
    :param hold: if set to True, output is not plotted immediately, but combined with the next plot

    >>> import arlpy
    >>> arlpy.plot.freqz([1,1,1,1,1], fs=120000);
    """
    w, h = _sig.freqz(b, a, worN, whole)
    Hxx = 20*_np.log10(abs(h)+_np.finfo(float).eps)
    f = w*fs/(2*_np.pi)
    if xlim is None:
        xlim = (0, fs/2)
    if ylim is None:
        ylim = (_np.max(Hxx)-50, _np.max(Hxx)+10)
    figure(title=title, xlabel=xlabel, ylabel='Amplitude (dB)', xlim=xlim, ylim=ylim, width=width, height=height, interactive=interactive)
    _hold_enable(True)
    plot(f, Hxx, color=color(0), style=style, thickness=thickness, legend='Magnitude')
    fig = gcf()
    units = 180/_np.pi if degrees else 1
    fig.extra_y_ranges = {'phase': _bmodels.Range1d(start=-_np.pi*units, end=_np.pi*units)}
    fig.add_layout(_bmodels.LinearAxis(y_range_name='phase', axis_label='Phase (degrees)' if degrees else 'Phase (radians)'), 'right')
    phase = _np.angle(h)*units
    fig.line(f, phase, line_color=color(1), line_dash=style, line_width=thickness, legend='Phase', y_range_name='phase')
    _hold_enable(hold)<|MERGE_RESOLUTION|>--- conflicted
+++ resolved
@@ -666,6 +666,7 @@
     :param ylim: y-axis limits (min, max)
     :param width: figure width in pixels
     :param height: figure height in pixels
+    :param legend: legend text
     :param interactive: enable interactive tools (pan, zoom, etc) for plot
     :param hold: if set to True, output is not plotted immediately, but combined with the next plot
 
@@ -679,11 +680,7 @@
         xlim = (0, fs/2)
     if ylim is None:
         ylim = (_np.max(Pxx)-50, _np.max(Pxx)+10)
-<<<<<<< HEAD
-    plot(f, Pxx, color=color, style=style, thickness=thickness, marker=marker, filled=filled, size=size, title=title, xlabel=xlabel, ylabel=ylabel, xlim=xlim, ylim=ylim, maxpts=len(f), width=width, height=height, hold=hold, interactive=interactive)
-=======
-    plot(f, Pxx, color=color, style=style, thickness=thickness, marker=marker, filled=filled, size=size, title=title, xlabel=xlabel, ylabel=ylabel, xlim=xlim, ylim=ylim, width=width, height=height, hold=hold, interactive=interactive, legend=legend)
->>>>>>> 7dc12be9
+    plot(f, Pxx, color=color, style=style, thickness=thickness, marker=marker, filled=filled, size=size, title=title, xlabel=xlabel, ylabel=ylabel, xlim=xlim, ylim=ylim, maxpts=len(f), width=width, height=height, hold=hold, legend=legend, interactive=interactive)
 
 def iqplot(data, marker='.', color=None, labels=None, filled=False, size=None, title=None, xlabel=None, ylabel=None, xlim=[-2, 2], ylim=[-2, 2], width=None, height=None, hold=False, interactive=None):
     """Plot signal points.
