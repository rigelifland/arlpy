--- conflicted
+++ resolved
@@ -5,11 +5,7 @@
 
 setup(
     name='arlpy',
-<<<<<<< HEAD
-    version='1.7.1',
-=======
-    version='1.8.0',
->>>>>>> 0455a095
+    version='1.8.1',
     description='ARL Python Tools',
     long_description=readme,
     author='Mandar Chitre',
